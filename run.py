#!/usr/bin/env python3

import argparse

import sys, os, re, math
from random import randint, choice

import pycluscious as pycl
from pycluscious_helper import *

import random
import operator

import time

def load_data(state, method):

  ens_data(state)

  if get_seats(state) == 1:
    print(state, "has a single districting -- returning.")
    sys.exit()

  u = pycl.universe(get_seats(state))
  
  gdf = gpd.read_file(shapefile.format(state))
  edges, spw = spw_from_shapefile(shapefile.format(state))
  gdf["ps_n"] = pd.Series(spw.neighbors)
  gdf["ps_w"] = pd.Series(spw.weights)
  gdf["edge"] = pd.Series(edges) > 1e-3
  gdf["edge_perim"] = pd.Series(edges)

  ### Add the cells....
  for xi, c in gdf.iterrows():
  
    ##  if c.edge:
    ##    print("Neighbors are ::", {n:w for n, w in zip(c.ps_n, c.ps_w)})
    ##    print("Edge perimeter is ::", c.edge_perim)
    u.add_cell(pycl.cell(xi, int(c["pop"]), c.x, c.y, c.a, 
                         {n:w for n, w in zip(c.ps_n, c.ps_w)},
                         c.edge_perim, c.split))

  
  ### Add the edges....
  edf = pd.read_csv(edge_file.format(state) + ".csv")
  rn, first, skip_rest = -1, -1, False
  for ei, e in edf.iterrows():

    u.add_edge(e.rn, e.eid, e.nodea, e.nodeb)
  
  
  ### Add the nodes....
  ndf = pd.read_csv(node_file.format(state) + ".csv")
  node = -1
  for ni, n in ndf.iterrows():
  
    if n.nid != node:
      u.add_node(n.nid, n.x, n.y)
      node = n.nid
  
    u.add_node_edge(n.nid, n.eid)
  
  ### Now transform everything into pointers.
  u.adjacency_to_pointers()
  u.node_ids_to_pointers()
  
  ### Clean up the graph...
  print("Connecting and trimming graph.")
  u.connect_graph()
  u.trim_graph()
  u.build_dijkstra_graph()

  print("Finished preparing the data.")

  return u, gdf

def ring_df(u, ring = True):

  if not ring: return None

  return gpd.GeoDataFrame(geometry=[LineString(u.get_point_ring(d)) for d in range(u.nregions)])

def circle_df(u, circle = True):

  if not circle: return None

  return gpd.GeoDataFrame(geometry=[Point(c[0][0], c[0][1]).buffer(c[1] if math.isfinite(c[1]) and c[1] > 0 else 1)
                                    for c in [u.get_circle_coords(r, pycl_circles[circle])
                                    for r in range(u.nregions)]])

def point_df(u, point = True):

  if not point: return None

  return gpd.GeoDataFrame(geometry=[Point(c[0][0], c[0][1])
                                    for c in [u.get_circle_coords(r, pycl_circles[point])
                                    for r in range(u.nregions)]])


def main(state, seed, method, ncycles, split_restart, power_restart, niter, nloops, tol, conv_iter, init, write, 
         grasp, allow_trades, destrand_inputs, destrand_min, destrand_max, tabu_length,
         circle, ring, point, print_init, no_plot, shading, borders, verbose):

  u, gdf = load_data(state, method)

  u.RANDOM       = grasp 
  u.TRADE        = allow_trades
  u.TABU_LENGTH  = u.nregions * tabu_length
  u.DESTRAND_MIN = destrand_min
  u.DESTRAND_MAX = destrand_max

  if not init or "kmeans" in init:
    u.rand_init(seed)
    u.grow_kmeans(method == "dist_p") # True is population growing

  elif "power" in init:
    u.rand_init(seed)
    u.grow_kmeans()

    sinit = init.split(":")
    npiter = int(sinit[1]) if len(init) > 1 else 10000
    u.iterate_power(tol, npiter, 1)

  elif "rand" in init:
    u.rand_init(seed)
    u.grow_random(seed)
    print("Finished random growth initialization.")

  elif "split" in init:
    u.assign_to_zero()
    u.split_line_init()

  elif "csv" in init:
    u.load_partition(init)

    while destrand_inputs:
      destrand_inputs = u.destrand(destrand_min, destrand_max)

  else: 
    print("Tried to initialize with unknown argument,", init)
    print("Exiting....")
    sys.exit()

  ens_dir("res/{}".format(write))
  ens_dir("res/json/")

  for c in range(ncycles):

    if ncycles > 1:
      write_cycle = write + "/c{:03d}".format(c)
      ens_dir("res/{}".format(write_cycle))
      if c:
<<<<<<< HEAD
        if power_restart:
          sinit = init.split(":")
          npiter = int(sinit[1]) if len(init) > 1 else 10000
          u.power_restart(seed + c * 1000, npiter, tol)

        if split_restart: u.split_restart(seed, pycl_methods[method])
=======
        print("rebooting")
        u.reboot(seed, pycl_methods[method])
>>>>>>> f7c9f4a4
    else: write_cycle = write

    for i in range(0, nloops+1):

      if i:
        converged = u.oiterate(pycl_methods[method], niter = niter, tol = tol, conv_iter = conv_iter, seed = seed, verbose = verbose)
      elif not print_init: continue
      
      if (converged or i == nloops) and u.get_best_solution(): u.load_best_solution()

      crm = u.cell_region_map()

      for s in shading:
        style = "" if len(shading) == 1 else "_{}".format(s)
        plot_map(gdf, "res/{}/i{:03d}{}.pdf".format(write_cycle, i, style),
                 label = pycl_formal[method] if i else init.capitalize(),
                 crm = crm, hlt = u.border_cells(True if "ext" in borders else False) if borders else None, shading = s,
                 ring = ring_df(u, (ring or s == "density")),
                 circ = circle_df(u, circle), point = point_df(u, point), legend = verbose)

      with open ("res/{}/i{:03d}.csv".format(write_cycle, i), "w") as out:
        for k, v in crm.items(): out.write("{},{}\n".format(k, v))

      print(write_cycle, ":: completed iteration", i)

      if converged: break

    save_json("res/json/{}.json".format(write_cycle.replace("/", "_")),
              state, pycl_short[method], write_cycle, gdf, crm = u.cell_region_map(),
              metrics = {pycl_short[k] : u.get_objectives(v) for k, v in pycl_methods.items()})

    save_geojson(gdf, "res/{}/final.geojson".format(write_cycle), u.cell_region_map(), state,
                 metrics = {pycl_short[k] : u.get_objectives(v) for k, v in pycl_methods.items()})


if __name__ == "__main__":


  parser = argparse.ArgumentParser()

  # Initialization 
  parser.add_argument("-i", "--init",      default = "", type = str)
  parser.add_argument("-x", "--seed",      default = 0, type = int)
  parser.add_argument("-s", "--state",     default = "pa", type=str.lower, choices = us_states, help='state')
  parser.add_argument("-w", "--write",     default = "", type = str)
  parser.add_argument("-m", "--method",    default = "dist_a", choices = pycl_formal, type = str)

  # Looping parameters.
  parser.add_argument("-c", "--ncycles",   default = 1, type = int, help = "Number of restarts (split/merge)")
  parser.add_argument("-l", "--nloops",    default = 1, type = int, help = "Loops: number of times to run iter")
  parser.add_argument("-n", "--niter",     default = 100, type = int, help = "Max iterations per loop.")
  parser.add_argument("--conv_iter",       default = 0, type = int, help = "Stop after X without improvement.")
  parser.add_argument("-t", "--tol",       default = 0.02, type = float)
  parser.add_argument("--power_restart",   action  = "store_true", help = "Number of restarts (split/merge)")
  parser.add_argument("--split_restart",   action  = "store_true", help = "Number of restarts (split/merge)")

  # Metaheuristic and minimum configuration
  parser.add_argument("--grasp",           action  = "store_true")
  parser.add_argument("--tabu_length",     default = 0, type = int)
  parser.add_argument("--destrand_min",    default = 2, type = int)
  parser.add_argument("--destrand_max",    default = 0, type = int)
  parser.add_argument("--destrand_inputs", action  = "store_true")
  parser.add_argument("--allow_trades",    action  = "store_true")

  # Plotting options.
  parser.add_argument("-r", "--ring",      action  = "store_true")
  parser.add_argument("-o", "--circle",    default = "", choices = pycl_circles, type = str)
  parser.add_argument("-p", "--point",     default = None, choices = pycl_circles, type = str)
  parser.add_argument("--shading",         default = ["target"], nargs = "+")
  parser.add_argument("--no_plot",         action  = "store_true")
  parser.add_argument("--borders",         default = "", choices = ["ext", "int"])
  parser.add_argument("--print_init",      action  = "store_true")

  # Verbosity
  parser.add_argument("-v", "--verbose",   default = 0, type = int)
  args = parser.parse_args()

  if not args.write: args.write = "{}/{}/s{:03d}".format(args.state, args.method, args.seed)
  if "all" in [s.lower() for s in args.shading]: args.shading = ["district", "target", "density"]
  if "none" in [s.lower() for s in args.shading]: args.shading = []

  if args.ncycles > 1 and not args.power_restart: args.split_restart = True

  if args.no_plot: shading = []

  main(**vars(args))


<|MERGE_RESOLUTION|>--- conflicted
+++ resolved
@@ -150,17 +150,14 @@
       write_cycle = write + "/c{:03d}".format(c)
       ens_dir("res/{}".format(write_cycle))
       if c:
-<<<<<<< HEAD
         if power_restart:
           sinit = init.split(":")
           npiter = int(sinit[1]) if len(init) > 1 else 10000
           u.power_restart(seed + c * 1000, npiter, tol)
 
         if split_restart: u.split_restart(seed, pycl_methods[method])
-=======
-        print("rebooting")
-        u.reboot(seed, pycl_methods[method])
->>>>>>> f7c9f4a4
+          print("rebooting")
+          u.reboot(seed, pycl_methods[method])
     else: write_cycle = write
 
     for i in range(0, nloops+1):
