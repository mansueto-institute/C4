--- conflicted
+++ resolved
@@ -3053,13 +3053,9 @@
     Cell *add = 0, *sub = 0;
     for (auto& eb : ir->ext_borders) {
 
-<<<<<<< HEAD
     DEBUG_ME;
       if (eb->region < 0) continue; // unassigned.
     DEBUG_ME;
-=======
-      if (eb->region < 0) continue; // unassigned.
->>>>>>> ae765971
       if (!eb->neighbors_connected(false, false)) continue;
     DEBUG_ME;
   
